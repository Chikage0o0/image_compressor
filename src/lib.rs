//! # Image compressor
//!
//! `image_compressor` is a library that compresses images with multiple threads.
//! See [image](https://crates.io/crates/image) crate for check the extention that supported.
//!
//! If you want to compress a single image, see [`Compressor`](compressor::Compressor) struct.
//!
//! Or if you want to compress multiple images in a certain directory, see [`FolderCompressor`] struct.
//! It compresses images by using multithread.
//!
//! To use these structs and its functions, you need to give them a function pointer or closure
//! that calculate size and quality of new compressed images.
//! That calculator function(or closure) need to calculate and returns a [`Factor`]
//! base on image size and file size of the original image.
//! To see more information about it, see [`Factor`].
//!
//! # Examples
//!
//! ### `FolderCompressor` and its `compress` function example.
//!
//! The function compress all images in given origin folder with multithread at the same time,
//! and wait until everything is done.
//! If user set a [`Sender`] for [`FolderCompressor`], the method sends messages whether compressing is complete.
//! ```
//! use std::path::PathBuf;
//! use std::sync::mpsc;
//! use image_compressor::FolderCompressor;
//! use image_compressor::Factor;
//!
//! let origin = PathBuf::from("origin_dir");   // original directory path
//! let dest = PathBuf::from("dest_dir");       // destination directory path
//! let thread_count = 4;                       // number of threads
//! let (tx, tr) = mpsc::channel();             // Sender and Receiver. for more info, check mpsc and message passing.
//!
//! let mut comp = FolderCompressor::new(origin, dest);
//! comp.set_cal_func(|width, height, file_size| {return Factor::new(75., 0.7)});
//! comp.set_thread_count(4);
//! comp.set_sender(tx);
//!
//! match comp.compress(){
//!     Ok(_) => {},
//!     Err(e) => println!("Cannot compress the folder!: {}", e),
//! }
//! ```
//!
//! ### `Compressor` and `compress_to_jpg` example.
//!
//! Compressing just a one image.
//! ```
//! use std::path::PathBuf;
//! use image_compressor::compressor::Compressor;
//! use image_compressor::Factor;
//!
//! let origin_dir = PathBuf::from("origin").join("file1.jpg");
//! let dest_dir = PathBuf::from("dest");
//!
//! let comp = Compressor::new(origin_dir, dest_dir, |width, height, file_size| {return Factor::new(75., 0.7)});
//! comp.compress_to_jpg();
//! ```

use compressor::Compressor;
use crawler::get_file_list;
use crossbeam_queue::SegQueue;
use dir::delete_recursive;
use std::error::Error;
use std::fs;
use std::path::{Path, PathBuf};
use std::sync::mpsc::Sender;
use std::sync::{mpsc, Arc};
use std::thread;

pub mod compressor;
pub mod crawler;
pub mod dir;

pub use compressor::Factor;

fn try_send_message<T: ToString>(sender: &Option<Sender<T>>, message: T) {
    match sender {
        Some(s) => send_message(s, message),
        None => (),
    }
}

fn send_message<T: ToString>(sender: &Sender<T>, message: T) {
    match sender.send(message) {
        Ok(_) => (),
        Err(e) => println!("Message passing error!: {}", e),
    }
}

/// Compressor struct for a directory.
pub struct FolderCompressor {
    factor: Factor,
    original_path: PathBuf,
    destination_path: PathBuf,
    thread_count: u32,
    delete_original: bool,
    sender: Option<Sender<String>>,
}

impl FolderCompressor {
    /// Create a new `FolderCompressor` instance.
    /// Just needs original directory path and destination directory path.
    /// If you do not set the quality calculation function,
    /// it will use the default calculation function which sets the quality only by the file size.
    /// Likewise, if you do not set the number of threads, only one thread is used by default.\
    /// # Examples
    /// ```
    /// use image_compressor::FolderCompressor;
    /// use std::path::Path;
    ///
    /// let origin = Path::new("origin");
    /// let dest = Path::new("dest");
    ///
    /// let comp = FolderCompressor::new(origin, dest);
    /// ```
    pub fn new<O: AsRef<Path>, D: AsRef<Path>>(origin_path: O, dest_path: D) -> Self {
        FolderCompressor {
            factor: Factor::default(),
            original_path: origin_path.as_ref().to_path_buf(),
            destination_path: dest_path.as_ref().to_path_buf(),
            thread_count: 1,
            delete_original: false,
            sender: None,
        }
    }

    /// Setter for calculation function that return a Factor using to compress images.
    #[deprecated(since = "1.3.0", note = "Use just `set_factor` method instead this.")]
    pub fn set_cal_func(&mut self, cal_func: fn(u32, u32, u64) -> Factor) {
        self.factor = cal_func(0, 0, 0);
    }

    /// Set whether to delete original files.
    pub fn set_delelte_origin(&mut self, to_delete: bool) {
        self.delete_original = to_delete;
    }

    pub fn set_sender(&mut self, sender: Sender<String>) {
        self.sender = Some(sender);
    }

    /// Setter for the number of threads used to compress images.
    /// # Examples
    /// ```
    /// use image_compressor::FolderCompressor;
    /// use image_compressor::Factor;
    /// use std::path::Path;
    ///
    /// let origin = Path::new("origin");
    /// let dest = Path::new("dest");
    ///
    /// let mut comp = FolderCompressor::new(origin, dest);
    /// comp.set_thread_count(4);
    /// ```
    pub fn set_thread_count(&mut self, thread_count: u32) {
        self.thread_count = thread_count;
    }

    /// Folder compress function.
    ///
    /// The function compress all images in given origin folder with multithreading, and wait until everything is done.
    /// If user set a [`Sender`] for [`FolderCompressor`] before, the method sends messages whether compressing is complete.
    ///
    /// # Warning
    /// Since this function comsume its `self`, the `FolderCompressor` instance (which is self) is no longer available after calling this function.
    /// ```
    /// use std::path::PathBuf;
    /// use std::sync::mpsc;
    /// use image_compressor::FolderCompressor;
    ///
    /// let origin = PathBuf::from("origin_dir");
    /// let dest = PathBuf::from("dest_dir");
    /// let (tx, tr) = mpsc::channel();
    ///
    /// let mut comp = FolderCompressor::new(origin, dest);
    /// comp.set_sender(tx);
    /// comp.set_thread_count(4);
    ///
    /// match comp.compress(){
    ///     Ok(_) => {},
    ///     Err(e) => println!("Cannot compress the folder!: {}", e),
    /// }
    /// ```
    pub fn compress(self) -> Result<(), Box<dyn Error>> {
        let to_comp_file_list = get_file_list(&self.original_path)?;
        try_send_message(
            &self.sender,
            format!("Total file count: {}", to_comp_file_list.len()),
        );

        let queue = Arc::new(SegQueue::new());
        for i in to_comp_file_list {
            queue.push(i);
        }
        let mut handles = Vec::new();
        let arc_root = Arc::new(self.original_path);
        let arc_dest = Arc::new(self.destination_path);
        for _ in 0..self.thread_count {
            let arc_root = Arc::clone(&arc_root);
            let arc_dest = Arc::clone(&arc_dest);
            let arc_queue = Arc::clone(&queue);
            let arc_factor = Arc::new(self.factor);
            let handle = match self.sender {
                Some(ref s) => {
                    let new_s = s.clone();
                    thread::spawn(move || {
                        process_with_sender(
                            arc_queue,
                            &arc_root,
                            &arc_dest,
                            self.delete_original,
                            *arc_factor.clone(),
                            new_s,
                        );
                    })
                }
                None => thread::spawn(move || {
                    process(
                        arc_queue,
                        &arc_root,
                        &arc_dest,
                        self.delete_original,
                        *arc_factor.clone(),
                    );
                }),
            };
            handles.push(handle);
        }

        for h in handles {
            h.join().unwrap();
        }

        try_send_message(&self.sender, "Compress complete!".to_string());

        if self.delete_original {
            match delete_recursive(&*arc_root) {
                Ok(_) => try_send_message(
                    &self.sender,
                    "Delete original directories complete!".to_string(),
                ),
                Err(e) => try_send_message(
                    &self.sender,
                    format!("Cannot delete original directories! {}", e),
                ),
            };
        }
        Ok(())
    }

    #[deprecated(since = "1.2.0", note = "Use just `compress` method instead this")]
    pub fn compress_with_sender(self, sender: mpsc::Sender<String>) -> Result<(), Box<dyn Error>> {
        let to_comp_file_list = get_file_list(&self.original_path)?;
        send_message(
            &sender,
            format!("Total file count: {}", to_comp_file_list.len()),
        );

        let queue = Arc::new(SegQueue::new());
        for i in to_comp_file_list {
            queue.push(i);
        }
        let mut handles = Vec::new();
        let arc_root = Arc::new(self.original_path);
        let arc_dest = Arc::new(self.destination_path);
        for _ in 0..self.thread_count {
            let new_sender = sender.clone();
            let arc_root = Arc::clone(&arc_root);
            let arc_dest = Arc::clone(&arc_dest);
            let arc_queue = Arc::clone(&queue);
            let arc_factor = Arc::new(self.factor);
            let handle = thread::spawn(move || {
                process_with_sender(
                    arc_queue,
                    &arc_root,
                    &arc_dest,
                    self.delete_original,
                    *arc_factor.clone(),
                    new_sender,
                );
            });
            handles.push(handle);
        }

        for h in handles {
            h.join().unwrap();
        }

        send_message(&sender, "Compress complete!".to_string());

        if self.delete_original {
            match delete_recursive(&*arc_root) {
                Ok(_) => send_message(&sender, "Delete original directories complete!".to_string()),
                Err(e) => send_message(
                    &sender,
                    format!("Cannot delete original directories! {}", e),
                ),
            };
        }
        Ok(())
    }
}

fn process(
    queue: Arc<SegQueue<PathBuf>>,
    root: &Path,
    dest: &Path,
    to_delete_original: bool,
    factor: Factor,
) {
    while !queue.is_empty() {
        match queue.pop() {
            None => break,
            Some(file) => {
                let file_name = match file.file_name() {
                    None => "",
                    Some(s) => match s.to_str() {
                        None => "",
                        Some(s) => s,
                    },
                };
                let parent = match file.parent() {
                    Some(p) => match p.strip_prefix(root) {
                        Ok(p) => p,
                        Err(_) => {
                            println!("Cannot strip the prefix of file {}", file_name);
                            continue;
                        }
                    },
                    None => {
                        println!("Cannot find the parent directory of file {}", file_name);
                        continue;
                    }
                };
                let new_dest_dir = dest.join(parent);
                if !new_dest_dir.is_dir() {
                    match fs::create_dir_all(&new_dest_dir) {
                        Ok(_) => {}
                        Err(_) => {
                            println!("Cannot create the parent directory of file {}", file_name);
                            continue;
                        }
                    };
                }
                let mut compressor = Compressor::new(&file, new_dest_dir);
                compressor.set_factor(factor);
                compressor.set_delete_origin(to_delete_original);
                match compressor.compress_to_jpg() {
                    Ok(_) => {
                        println!("Compress complete! File: {}", file_name);
                    }
                    Err(e) => {
                        println!("Cannot compress image file {} : {}", file_name, e);
                    }
                };
            }
        }
    }
}

fn process_with_sender(
    queue: Arc<SegQueue<PathBuf>>,
    root: &Path,
    dest: &Path,
    to_delete_original: bool,
    factor: Factor,
    sender: mpsc::Sender<String>,
) {
    while !queue.is_empty() {
        match queue.pop() {
            None => break,
            Some(file) => {
                let file_name = match file.file_name() {
                    None => "",
                    Some(s) => match s.to_str() {
                        None => "",
                        Some(s) => s,
                    },
                };
                let parent = match file.parent() {
                    Some(p) => match p.strip_prefix(root) {
                        Ok(p) => p,
                        Err(_) => {
                            println!("Cannot strip the prefix of file {}", file_name);
                            continue;
                        }
                    },
                    None => {
                        println!("Cannot find the parent directory of file {}", file_name);
                        continue;
                    }
                };
                let new_dest_dir = dest.join(parent);
                if !new_dest_dir.is_dir() {
                    match fs::create_dir_all(&new_dest_dir) {
                        Ok(_) => {}
                        Err(_) => {
                            println!("Cannot create the parent directory of file {}", file_name);
                            continue;
                        }
                    };
                }
                let mut compressor = Compressor::new(&file, new_dest_dir);
                compressor.set_factor(factor);
                compressor.set_delete_origin(to_delete_original);
                match compressor.compress_to_jpg() {
                    Ok(p) => send_message(
                        &sender,
                        format!(
                            "Compress complete! File: {}",
                            p.file_name().unwrap().to_str().unwrap()
                        ),
                    ),
                    Err(e) => send_message(&sender, e.to_string()),
                };
            }
        }
    }
}

#[cfg(test)]
mod tests {
    use super::*;
<<<<<<< HEAD
=======
    use fs_extra::dir;
    use fs_extra::dir::CopyOptions;
>>>>>>> 9ce94acb
    use image::ImageBuffer;
    use rand::Rng;
    use std::fs;

    /// Create test directory and a image file in it. 
    fn setup<T: AsRef<Path>>(test_name: T) -> (PathBuf, Vec<PathBuf>) {
        let test_dir = test_name.as_ref().to_path_buf();
        if test_dir.is_dir() {
            fs::remove_dir_all(&test_dir).unwrap();
        }
        fs::create_dir_all(&test_dir).unwrap();

        const WIDTH: u32 = 256;
        const HEIGHT: u32 = 256;
        let img_stripe = ImageBuffer::from_fn(WIDTH, HEIGHT, |x, _| {
            if x % 2 == 0 {
                image::Luma([0u8])
            } else {
                image::Luma([255u8])
            }
        });
        let stripe_path = test_dir.join("img_stripe.png");
        img_stripe.save(&stripe_path).unwrap();
        let img_random_rgb = ImageBuffer::from_fn(WIDTH, HEIGHT, |_, _| {
            let r = rand::thread_rng().gen_range(0..256) as u8;
            let g = rand::thread_rng().gen_range(0..256) as u8;
            let b = rand::thread_rng().gen_range(0..256) as u8;
            image::Rgb([r, g, b])
        });
        let rgb_path = test_dir.join("img_random_rgb.gif");
        img_random_rgb.save(&rgb_path).unwrap();
        let grad = colorgrad::CustomGradient::new()
        .html_colors(&["deeppink", "gold", "seagreen"])
        .build().unwrap();
        let mut img_jpg = ImageBuffer::new(WIDTH, HEIGHT);
        for (x, _, pixel) in img_jpg.enumerate_pixels_mut() {
            let rgba = grad.at(x as f64 / WIDTH as f64).to_rgba8();
            *pixel = image::Rgba(rgba);
        }
        let jpg_path = test_dir.join("img_jpg.jpg");
        img_jpg.save(&jpg_path).unwrap();

        (test_dir, vec![stripe_path, rgb_path, jpg_path])
    }

    fn cleanup<T: AsRef<Path>>(test_dir: T) {
        if test_dir.as_ref().is_dir() {
            fs::remove_dir_all(&test_dir).unwrap();
        }
    }

    #[test]
    fn folder_compress_test() {
<<<<<<< HEAD
        let (test_source_dir, _) = setup("folder_compress_test_source");
        let test_dest_dir = PathBuf::from("folder_compress_test_dest");
        if test_dest_dir.is_dir() {
=======
        let (test_source_dir, test_images) = setup("folder_compress_test_source");
        let test_dest_dir = PathBuf::from("folder_compress_test_dest");
        if (test_dest_dir.is_dir()) {
>>>>>>> 9ce94acb
            fs::remove_dir_all(&test_dest_dir).unwrap();
        }
        fs::create_dir_all(&test_dest_dir).unwrap();

        let mut folder_compressor = FolderCompressor::new(&test_source_dir, &test_dest_dir);
        folder_compressor.set_thread_count(4);
        folder_compressor.compress().unwrap();
        let a = get_file_list(&test_source_dir).unwrap();
        let b = get_file_list(&test_dest_dir).unwrap();
        let mut source_file_list = a.iter().map(|i| i.file_stem().unwrap()).collect::<Vec<_>>();
        let mut dest_file_list = b.iter().map(|i| i.file_stem().unwrap()).collect::<Vec<_>>();
        source_file_list.sort();
        dest_file_list.sort();
        assert_eq!(source_file_list, dest_file_list);
        cleanup(test_source_dir);
        cleanup(test_dest_dir);
    }
}<|MERGE_RESOLUTION|>--- conflicted
+++ resolved
@@ -423,11 +423,6 @@
 #[cfg(test)]
 mod tests {
     use super::*;
-<<<<<<< HEAD
-=======
-    use fs_extra::dir;
-    use fs_extra::dir::CopyOptions;
->>>>>>> 9ce94acb
     use image::ImageBuffer;
     use rand::Rng;
     use std::fs;
@@ -437,7 +432,13 @@
         let test_dir = test_name.as_ref().to_path_buf();
         if test_dir.is_dir() {
             fs::remove_dir_all(&test_dir).unwrap();
-        }
+    /// Create test directory and a image file in it. 
+    fn setup<T: AsRef<Path>>(test_name: T) -> (PathBuf, Vec<PathBuf>) {
+        let test_dir = test_name.as_ref().to_path_buf();
+        if test_dir.is_dir() {
+            fs::remove_dir_all(&test_dir).unwrap();
+        }
+        fs::create_dir_all(&test_dir).unwrap();
         fs::create_dir_all(&test_dir).unwrap();
 
         const WIDTH: u32 = 256;
@@ -466,30 +467,56 @@
         for (x, _, pixel) in img_jpg.enumerate_pixels_mut() {
             let rgba = grad.at(x as f64 / WIDTH as f64).to_rgba8();
             *pixel = image::Rgba(rgba);
+        const WIDTH: u32 = 256;
+        const HEIGHT: u32 = 256;
+        let img_stripe = ImageBuffer::from_fn(WIDTH, HEIGHT, |x, _| {
+            if x % 2 == 0 {
+                image::Luma([0u8])
+            } else {
+                image::Luma([255u8])
+            }
+        });
+        let stripe_path = test_dir.join("img_stripe.png");
+        img_stripe.save(&stripe_path).unwrap();
+        let img_random_rgb = ImageBuffer::from_fn(WIDTH, HEIGHT, |_, _| {
+            let r = rand::thread_rng().gen_range(0..256) as u8;
+            let g = rand::thread_rng().gen_range(0..256) as u8;
+            let b = rand::thread_rng().gen_range(0..256) as u8;
+            image::Rgb([r, g, b])
+        });
+        let rgb_path = test_dir.join("img_random_rgb.gif");
+        img_random_rgb.save(&rgb_path).unwrap();
+        let grad = colorgrad::CustomGradient::new()
+        .html_colors(&["deeppink", "gold", "seagreen"])
+        .build().unwrap();
+        let mut img_jpg = ImageBuffer::new(WIDTH, HEIGHT);
+        for (x, _, pixel) in img_jpg.enumerate_pixels_mut() {
+            let rgba = grad.at(x as f64 / WIDTH as f64).to_rgba8();
+            *pixel = image::Rgba(rgba);
         }
         let jpg_path = test_dir.join("img_jpg.jpg");
         img_jpg.save(&jpg_path).unwrap();
-
+        let jpg_path = test_dir.join("img_jpg.jpg");
+        img_jpg.save(&jpg_path).unwrap();
+
+        (test_dir, vec![stripe_path, rgb_path, jpg_path])
         (test_dir, vec![stripe_path, rgb_path, jpg_path])
     }
 
     fn cleanup<T: AsRef<Path>>(test_dir: T) {
         if test_dir.as_ref().is_dir() {
             fs::remove_dir_all(&test_dir).unwrap();
+    fn cleanup<T: AsRef<Path>>(test_dir: T) {
+        if test_dir.as_ref().is_dir() {
+            fs::remove_dir_all(&test_dir).unwrap();
         }
     }
 
     #[test]
     fn folder_compress_test() {
-<<<<<<< HEAD
         let (test_source_dir, _) = setup("folder_compress_test_source");
         let test_dest_dir = PathBuf::from("folder_compress_test_dest");
         if test_dest_dir.is_dir() {
-=======
-        let (test_source_dir, test_images) = setup("folder_compress_test_source");
-        let test_dest_dir = PathBuf::from("folder_compress_test_dest");
-        if (test_dest_dir.is_dir()) {
->>>>>>> 9ce94acb
             fs::remove_dir_all(&test_dest_dir).unwrap();
         }
         fs::create_dir_all(&test_dest_dir).unwrap();
@@ -506,5 +533,14 @@
         assert_eq!(source_file_list, dest_file_list);
         cleanup(test_source_dir);
         cleanup(test_dest_dir);
+        let a = get_file_list(&test_source_dir).unwrap();
+        let b = get_file_list(&test_dest_dir).unwrap();
+        let mut source_file_list = a.iter().map(|i| i.file_stem().unwrap()).collect::<Vec<_>>();
+        let mut dest_file_list = b.iter().map(|i| i.file_stem().unwrap()).collect::<Vec<_>>();
+        source_file_list.sort();
+        dest_file_list.sort();
+        assert_eq!(source_file_list, dest_file_list);
+        cleanup(test_source_dir);
+        cleanup(test_dest_dir);
     }
 }
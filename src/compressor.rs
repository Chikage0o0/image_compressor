//! Module that contains things related with compressing a image.
//!
//! # Compressor
//!
//! The `compress_to_jpg` function resizes the given image and compresses it by a certain percentage.
//! # Examples
//! ```
//! use std::path::PathBuf;
//! use image_compressor::compressor::Compressor;
//! use image_compressor::Factor;
//!
//! let origin_dir = PathBuf::from("origin").join("file1.jpg");
//! let dest_dir = PathBuf::from("dest");
//!
//! let compressor = Compressor::new(origin_dir, dest_dir, |width, height, file_size| {return Factor::new(75., 0.7)});
//! compressor.compress_to_jpg();
//! ```

use crate::get_file_list;
use image::imageops::FilterType;
use mozjpeg::{ColorSpace, Compress, ScanMode};
use std::error::Error;
use std::ffi::OsStr;
use std::fs::File;
use std::io::{BufWriter, ErrorKind, Write};
use std::path::{Path, PathBuf};
use std::{fs, io};


/// Why does this function exist?
fn delete_duplicate_file<O: AsRef<Path>>(file_path: O) -> Result<O, Box<dyn Error>>
where
    std::path::PathBuf: PartialEq<O>,
{
    let current_dir_file_list = match get_file_list(file_path.as_ref().parent().unwrap()) {
        Ok(mut v) => {
            if let Some(index) = v.iter().position(|x| *x == file_path) {
                v.remove(index);
            }
            v
        }
        Err(e) => {
            return Err(Box::new(e));
        }
    };

    let mut current_dir_file_list = current_dir_file_list
        .iter()
        .map(|p| p.file_stem().unwrap().to_str().unwrap());
    let t = file_path.as_ref().file_stem().unwrap().to_str().unwrap();
    if !current_dir_file_list.any(|x| x == t) {
        return Err(Box::new(io::Error::new(
            ErrorKind::NotFound,
            format!(
                "Cannot delete! The file {} can be the original file. ",
                file_path.as_ref().file_name().unwrap().to_str().unwrap()
            ),
        )));
    }

    match fs::remove_file(&file_path) {
        Ok(_) => (),
        Err(e) => return Err(Box::new(e)),
    }

    Ok(file_path)
}

/// Factor struct that used for setting quality and resize ratio in the new image.
///
/// The [`Compressor`] and [`FolderCompressor`](super::FolderCompressor) need a function pointer that
/// calculate and return the `Factor` for compressing images.
///
/// So, to create a new `Compressor` or `FolderCompressor` instance
/// you need to define a new function or closure that calculates and returns a `Factor` instance
/// based on the size of image(width and height) and file size.
///
/// The recommended range of quality is 60 to 80.
#[derive(Debug, Clone, Copy, PartialEq, PartialOrd)]
pub struct Factor {
    /// Quality of the new compressed image.
    /// Values range from 0 to 100 in float.
    quality: f32,

    /// Ratio for resize the new compressed image.
    /// Values range from 0 to 1 in float.
    size_ratio: f32,
}

impl Factor {
    /// Create a new `Factor` instance.
    /// The `quality` range from 0 to 100 in float,
    /// and `size_ratio` range from 0 to 1 in float.
    ///
    /// # Panics
    ///
    /// - If the quality value is 0 or less.
    /// - If the quality value exceeds 100.
    /// - If the size ratio value is 0 or less.
    /// - If the size ratio value exceeds 1.
    pub fn new(quality: f32, size_ratio: f32) -> Self {
        if (quality > 0. && quality <= 100.) && (size_ratio > 0. && size_ratio <= 1.) {
            Self {
                quality,
                size_ratio,
            }
        } else {
            panic!("Wrong Factor argument!");
        }
    }

    /// Getter for `quality` of `Factor`.
    pub fn quality(&self) -> f32 {
        self.quality
    }

    /// Getter for `size_ratio` of `Factor`.
    pub fn size_ratio(&self) -> f32 {
        self.size_ratio
    }
}

impl Default for Factor {
    fn default() -> Self {
        Self {
            quality: 80.,
            size_ratio: 0.8,
        }
    }
}

/// Compressor struct.
///
pub struct Compressor<O: AsRef<Path>, D: AsRef<Path>> {
    factor: Factor,
    original_path: O,
    destination_path: D,
    delete_orininal: bool,
}

impl<O: AsRef<Path>, D: AsRef<Path>> Compressor<O, D> {
    /// Create a new compressor.
    ///
    /// The new `Compressor` instance needs a function to calculate quality and scaling factor of the new compressed image.
    /// For more information of `cal_factor_func` parameter, please check the [`Factor`] struct.
    ///
    /// # Examples
    /// ```
    /// use std::path::PathBuf;
    /// use image_compressor::compressor::Compressor;
    /// use image_compressor::Factor;
    ///
    /// let origin_dir = PathBuf::from("origin").join("file1.jpg");
    /// let dest_dir = PathBuf::from("dest");
    ///
    /// let compressor = Compressor::new(origin_dir, dest_dir, |width, height, file_size| {return Factor::new(75., 0.7)});
    /// ```
    pub fn new(origin_dir: O, dest_dir: D) -> Self {
        Compressor {
            factor: Factor::default(),
            original_path: origin_dir,
            destination_path: dest_dir,
            delete_orininal: false,
        }
    }

    /// Set factor for the new compressed image.
    pub fn set_factor(&mut self, factor: Factor) {
        self.factor = factor;
    }

    /// Sets whether the program deletes the original file.
    pub fn set_delete_origin(&mut self, to_delete: bool) {
        self.delete_orininal = to_delete;
    }

    fn convert_to_jpg(&self) -> Result<PathBuf, Box<dyn Error>> {
        let img = image::open(&self.original_path)?;
        let stem = self.original_path.as_ref().file_stem().unwrap();
        let mut new_path = match self.original_path.as_ref().parent() {
            Some(s) => s,
            None => {
                return Err(Box::new(io::Error::new(
                    io::ErrorKind::BrokenPipe,
                    "Cannot get parent directory!",
                )))
            }
        }
        .join(stem);
        new_path.set_extension("jpg");
        img.save(&new_path)?;

        Ok(new_path)
    }

    fn compress(
        &self,
        resized_img_data: Vec<u8>,
        target_width: usize,
        target_height: usize,
        quality: f32,
    ) -> Result<Vec<u8>, Box<dyn Error>> {
        let mut comp = Compress::new(ColorSpace::JCS_RGB);
        comp.set_scan_optimization_mode(ScanMode::Auto);
        comp.set_quality(quality);

        comp.set_size(target_width, target_height);

        comp.set_mem_dest();
        comp.set_optimize_scans(true);
        comp.start_compress();

        let mut line = 0;
        loop {
            if line > target_height - 1 {
                break;
            }
            comp.write_scanlines(
                &resized_img_data[line * target_width * 3..(line + 1) * target_width * 3],
            );
            line += 1;
        }
        comp.finish_compress();

        let compressed = comp
            .data_to_vec()
            .map_err(|_| "data_to_vec failed".to_string())?;
        Ok(compressed)
    }

    fn resize(
        &self,
        path: &Path,
        resize_ratio: f32,
    ) -> Result<(Vec<u8>, usize, usize), Box<dyn Error>> {
        let img = image::open(path).map_err(|e| e.to_string())?;
        let width = img.width() as usize;
        let height = img.height() as usize;

        let width = width as f32 * resize_ratio;
        let height = height as f32 * resize_ratio;

        let resized_img = img.resize(width as u32, height as u32, FilterType::Triangle);

        let resized_width = resized_img.width() as usize;
        let resized_height = resized_img.height() as usize;

        Ok((
            resized_img.into_rgb8().into_vec(),
            resized_width,
            resized_height,
        ))
    }

    /// Compress a file.
    ///
    /// Compress the given image file and save it to target_dir.
    /// If the extension of the given image file is not jpg or jpeg, then convert the image to jpg file.
    /// If the module can not open the file, just copy it to target_dir.
    /// Compress quality and resize ratio calculate based on file size of the image.
    /// For a continuous multithreading process, every single error doesn't occur panic or exception and just print error message with return Ok.
    ///
    /// If the flag to delete the original is true, the function delete the original file.
    ///
    /// # Examples
    /// ```
    /// use std::path::PathBuf;
    /// use image_compressor::compressor::Compressor;
    /// use image_compressor::Factor;
    ///
    /// let origin_dir = PathBuf::from("origin").join("file1.jpg");
    /// let dest_dir = PathBuf::from("dest");
    ///
    /// let compressor = Compressor::new(origin_dir, dest_dir, |width, height, file_size| {return Factor::new(75., 0.7)});
    /// compressor.compress_to_jpg();
    /// ```
    pub fn compress_to_jpg(&self) -> Result<PathBuf, Box<dyn Error>> {
        let origin_file_path = self.original_path.as_ref();
        let target_dir = self.destination_path.as_ref();

        let file_name = match origin_file_path.file_name() {
            Some(e) => e.to_str().unwrap_or(""),
            None => "",
        };

        let file_stem = origin_file_path.file_stem().unwrap();
        let file_extension = match origin_file_path.extension() {
            None => OsStr::new(""),
            Some(e) => e,
        };

        let mut target_file_name = PathBuf::from(file_stem);
        target_file_name.set_extension("jpg");
        let target_file = target_dir.join(&target_file_name);
        if target_file.is_file() {
            return Err(Box::new(io::Error::new(
                ErrorKind::AlreadyExists,
                format!(
                    "The compressed file is already existed! file: {}",
                    target_file.file_name().unwrap().to_str().unwrap()
                ),
            )));
        }

        let mut converted_file: Option<PathBuf> = None;

        if file_extension.ne("jpg") && file_extension.ne("jpeg") {
            converted_file = match self.convert_to_jpg() {
                Ok(p) => {
<<<<<<< HEAD
=======
                    current_file = (&p).to_path_buf();
>>>>>>> 9ce94acb
                    Some(p)
                }
                Err(e) => {
                    let m = format!(
                        "Cannot convert file {} to jpg. Just copy it. : {}",
                        file_name, e
                    );
                    fs::copy(origin_file_path, target_dir.join(&file_name))?;
                    return Err(Box::new(io::Error::new(ErrorKind::InvalidData, m)));
                }
            };
        } 

        let (resized_img_data, target_width, target_height) =
            self.resize(origin_file_path, self.factor.size_ratio())?;
        let compressed_img_data = self.compress(
            resized_img_data,
            target_width,
            target_height,
            self.factor.quality(),
        )?;

        let mut file = BufWriter::new(File::create(&target_file)?);
        file.write_all(&compressed_img_data)?;

        match converted_file {
            Some(c) => {
                fs::remove_file(c)?; 
            },
            None => (),
        }

        // Delete the original file when the flag is true.
        match self.delete_orininal {
            true => fs::remove_file(&self.original_path)?,
            false => (),
        }

        Ok(target_file)
    }
}
#[cfg(test)]
mod tests {
    use std::fs;

    use super::*;

    use image::{ImageBuffer, io::Reader, ImageFormat};
    use colorgrad;
    use rand::Rng;
    use std::path::{Path, PathBuf};


    /// Create test directory and a image file in it. 
    fn setup<T: AsRef<Path>>(test_name: T) -> (PathBuf, Vec<PathBuf>) {
        let test_dir = test_name.as_ref().to_path_buf();
        if test_dir.is_dir() {
            fs::remove_dir_all(&test_dir).unwrap();
<<<<<<< HEAD
        }
        fs::create_dir_all(&test_dir).unwrap();

        const WIDTH: u32 = 256;
        const HEIGHT: u32 = 256;
        let img_stripe = ImageBuffer::from_fn(WIDTH, HEIGHT, |x, _| {
            if x % 2 == 0 {
                image::Luma([0u8])
            } else {
                image::Luma([255u8])
            }
        });
        let stripe_path = test_dir.join("img_stripe.png");
        img_stripe.save(&stripe_path).unwrap();
        let img_random_rgb = ImageBuffer::from_fn(WIDTH, HEIGHT, |_, _| {
            let r = rand::thread_rng().gen_range(0..256) as u8;
            let g = rand::thread_rng().gen_range(0..256) as u8;
            let b = rand::thread_rng().gen_range(0..256) as u8;
            image::Rgb([r, g, b])
        });
        let rgb_path = test_dir.join("img_random_rgb.gif");
        img_random_rgb.save(&rgb_path).unwrap();
        let grad = colorgrad::CustomGradient::new()
        .html_colors(&["deeppink", "gold", "seagreen"])
        .build().unwrap();
        let mut img_jpg = ImageBuffer::new(WIDTH, HEIGHT);
        for (x, _, pixel) in img_jpg.enumerate_pixels_mut() {
            let rgba = grad.at(x as f64 / WIDTH as f64).to_rgba8();
            *pixel = image::Rgba(rgba);
        }
=======
        }
        fs::create_dir_all(&test_dir).unwrap();

        const WIDTH: u32 = 256;
        const HEIGHT: u32 = 256;
        let img_stripe = ImageBuffer::from_fn(WIDTH, HEIGHT, |x, _| {
            if x % 2 == 0 {
                image::Luma([0u8])
            } else {
                image::Luma([255u8])
            }
        });
        let stripe_path = test_dir.join("img_stripe.png");
        img_stripe.save(&stripe_path).unwrap();
        let img_random_rgb = ImageBuffer::from_fn(WIDTH, HEIGHT, |_, _| {
            let r = rand::thread_rng().gen_range(0..256) as u8;
            let g = rand::thread_rng().gen_range(0..256) as u8;
            let b = rand::thread_rng().gen_range(0..256) as u8;
            image::Rgb([r, g, b])
        });
        let rgb_path = test_dir.join("img_random_rgb.gif");
        img_random_rgb.save(&rgb_path).unwrap();
        let grad = colorgrad::CustomGradient::new()
        .html_colors(&["deeppink", "gold", "seagreen"])
        .build().unwrap();
        let mut img_jpg = ImageBuffer::new(WIDTH, HEIGHT);
        for (x, _, pixel) in img_jpg.enumerate_pixels_mut() {
            let rgba = grad.at(x as f64 / WIDTH as f64).to_rgba8();
            *pixel = image::Rgba(rgba);
        }
>>>>>>> 9ce94acb
        let jpg_path = test_dir.join("img_jpg.jpg");
        img_jpg.save(&jpg_path).unwrap();

        (test_dir, vec![stripe_path, rgb_path, jpg_path])
    }

    fn cleanup<T: AsRef<Path>>(test_dir: T) {
        if test_dir.as_ref().is_dir() {
            fs::remove_dir_all(&test_dir).unwrap();
        }
    }

    #[test]
    fn convert_to_jpg_test() {
        let (test_dir, test_images) = setup("convert_to_jpg_test_dir");

        for test_image in &test_images {
            let compressor = Compressor::new(
                test_image,
                &test_dir,
<<<<<<< HEAD
=======
                // The Factor variable is only used when compress_to_jpg function, not convert_to_jpg.
                |_, _, _| return Factor::new(70., 0.7), 
>>>>>>> 9ce94acb
            );
            let result = compressor.convert_to_jpg().unwrap(); // Just convert, not compress. 
            assert_eq!(Reader::open(result).unwrap().with_guessed_format().unwrap().format().unwrap(), ImageFormat::Jpeg);
        }
        cleanup(test_dir);
    }

    #[test]
    fn skip_wrong_ext_test() {
        let (test_dir, _) = setup("skip_wrong_ext_test_dir");
        let txt_data = "Hello, World!";
        let mut txt_path = PathBuf::from(&test_dir).join("skip_wrong_ext_test.txt");
        let mut txt_file = File::create(&txt_path).unwrap();
        write!(txt_file, "{}", txt_data).unwrap();

        let compressor = Compressor::new(
            &txt_path,
            &test_dir,
<<<<<<< HEAD
=======
            |_, _, _| {
                return Factor::new(75., 0.7);
            },
>>>>>>> 9ce94acb
        );
        assert!(compressor.compress_to_jpg().is_err());
        assert!(txt_path.is_file());
        txt_path.set_extension("jpg");
        assert!(!txt_path.is_file());
        cleanup(test_dir);
    }

    #[test]
    fn compress_to_jpg_test() {
        let (test_dir, mut test_images) = setup("compress_to_jpg_test");

        let dest_dir = PathBuf::from("compress_to_jpg_dest_dir");
        fs::create_dir_all(&dest_dir).unwrap();

        for test_image in &test_images {
            let mut compressor = Compressor::new(
                test_image,
                &dest_dir,
<<<<<<< HEAD
=======
                |_, _, _| return Factor::new(75., 0.7),
>>>>>>> 9ce94acb
            );
            compressor.set_delete_origin(true);
            compressor.compress_to_jpg().unwrap();
        }
        for test_image in &test_images {
            assert!(!test_image.is_file());
        }
        test_images = test_images.iter().map(|image| {
            dest_dir.join(image.file_name().unwrap())
        }).collect();
        for new_image in &test_images {
            let mut new_test_image = new_image.clone();
            new_test_image.set_extension("jpg");
            assert!(new_test_image.is_file());
        }
        cleanup(test_dir);
        cleanup(dest_dir);
    }
}<|MERGE_RESOLUTION|>--- conflicted
+++ resolved
@@ -28,6 +28,8 @@
 
 
 /// Why does this function exist?
+
+/// Why does this function exist?
 fn delete_duplicate_file<O: AsRef<Path>>(file_path: O) -> Result<O, Box<dyn Error>>
 where
     std::path::PathBuf: PartialEq<O>,
@@ -292,6 +294,7 @@
         let mut target_file_name = PathBuf::from(file_stem);
         target_file_name.set_extension("jpg");
         let target_file = target_dir.join(&target_file_name);
+        let target_file = target_dir.join(&target_file_name);
         if target_file.is_file() {
             return Err(Box::new(io::Error::new(
                 ErrorKind::AlreadyExists,
@@ -306,11 +309,8 @@
 
         if file_extension.ne("jpg") && file_extension.ne("jpeg") {
             converted_file = match self.convert_to_jpg() {
+            converted_file = match self.convert_to_jpg() {
                 Ok(p) => {
-<<<<<<< HEAD
-=======
-                    current_file = (&p).to_path_buf();
->>>>>>> 9ce94acb
                     Some(p)
                 }
                 Err(e) => {
@@ -341,6 +341,10 @@
                 fs::remove_file(c)?; 
             },
             None => (),
+            Some(c) => {
+                fs::remove_file(c)?; 
+            },
+            None => (),
         }
 
         // Delete the original file when the flag is true.
@@ -369,8 +373,19 @@
         let test_dir = test_name.as_ref().to_path_buf();
         if test_dir.is_dir() {
             fs::remove_dir_all(&test_dir).unwrap();
-<<<<<<< HEAD
-        }
+    use image::{ImageBuffer, io::Reader, ImageFormat};
+    use colorgrad;
+    use rand::Rng;
+    use std::path::{Path, PathBuf};
+
+
+    /// Create test directory and a image file in it. 
+    fn setup<T: AsRef<Path>>(test_name: T) -> (PathBuf, Vec<PathBuf>) {
+        let test_dir = test_name.as_ref().to_path_buf();
+        if test_dir.is_dir() {
+            fs::remove_dir_all(&test_dir).unwrap();
+        }
+        fs::create_dir_all(&test_dir).unwrap();
         fs::create_dir_all(&test_dir).unwrap();
 
         const WIDTH: u32 = 256;
@@ -399,11 +414,6 @@
         for (x, _, pixel) in img_jpg.enumerate_pixels_mut() {
             let rgba = grad.at(x as f64 / WIDTH as f64).to_rgba8();
             *pixel = image::Rgba(rgba);
-        }
-=======
-        }
-        fs::create_dir_all(&test_dir).unwrap();
-
         const WIDTH: u32 = 256;
         const HEIGHT: u32 = 256;
         let img_stripe = ImageBuffer::from_fn(WIDTH, HEIGHT, |x, _| {
@@ -431,32 +441,33 @@
             let rgba = grad.at(x as f64 / WIDTH as f64).to_rgba8();
             *pixel = image::Rgba(rgba);
         }
->>>>>>> 9ce94acb
         let jpg_path = test_dir.join("img_jpg.jpg");
         img_jpg.save(&jpg_path).unwrap();
-
+        let jpg_path = test_dir.join("img_jpg.jpg");
+        img_jpg.save(&jpg_path).unwrap();
+
+        (test_dir, vec![stripe_path, rgb_path, jpg_path])
         (test_dir, vec![stripe_path, rgb_path, jpg_path])
     }
 
     fn cleanup<T: AsRef<Path>>(test_dir: T) {
         if test_dir.as_ref().is_dir() {
             fs::remove_dir_all(&test_dir).unwrap();
+    fn cleanup<T: AsRef<Path>>(test_dir: T) {
+        if test_dir.as_ref().is_dir() {
+            fs::remove_dir_all(&test_dir).unwrap();
         }
     }
 
     #[test]
     fn convert_to_jpg_test() {
+        let (test_dir, test_images) = setup("convert_to_jpg_test_dir");
         let (test_dir, test_images) = setup("convert_to_jpg_test_dir");
 
         for test_image in &test_images {
             let compressor = Compressor::new(
                 test_image,
                 &test_dir,
-<<<<<<< HEAD
-=======
-                // The Factor variable is only used when compress_to_jpg function, not convert_to_jpg.
-                |_, _, _| return Factor::new(70., 0.7), 
->>>>>>> 9ce94acb
             );
             let result = compressor.convert_to_jpg().unwrap(); // Just convert, not compress. 
             assert_eq!(Reader::open(result).unwrap().with_guessed_format().unwrap().format().unwrap(), ImageFormat::Jpeg);
@@ -471,28 +482,36 @@
         let mut txt_path = PathBuf::from(&test_dir).join("skip_wrong_ext_test.txt");
         let mut txt_file = File::create(&txt_path).unwrap();
         write!(txt_file, "{}", txt_data).unwrap();
+    fn skip_wrong_ext_test() {
+        let (test_dir, _) = setup("skip_wrong_ext_test_dir");
+        let txt_data = "Hello, World!";
+        let mut txt_path = PathBuf::from(&test_dir).join("skip_wrong_ext_test.txt");
+        let mut txt_file = File::create(&txt_path).unwrap();
+        write!(txt_file, "{}", txt_data).unwrap();
 
         let compressor = Compressor::new(
             &txt_path,
             &test_dir,
-<<<<<<< HEAD
-=======
-            |_, _, _| {
-                return Factor::new(75., 0.7);
-            },
->>>>>>> 9ce94acb
         );
         assert!(compressor.compress_to_jpg().is_err());
         assert!(txt_path.is_file());
         txt_path.set_extension("jpg");
         assert!(!txt_path.is_file());
         cleanup(test_dir);
+        assert!(txt_path.is_file());
+        txt_path.set_extension("jpg");
+        assert!(!txt_path.is_file());
+        cleanup(test_dir);
     }
 
     #[test]
     fn compress_to_jpg_test() {
         let (test_dir, mut test_images) = setup("compress_to_jpg_test");
-
+    fn compress_to_jpg_test() {
+        let (test_dir, mut test_images) = setup("compress_to_jpg_test");
+
+        let dest_dir = PathBuf::from("compress_to_jpg_dest_dir");
+        fs::create_dir_all(&dest_dir).unwrap();
         let dest_dir = PathBuf::from("compress_to_jpg_dest_dir");
         fs::create_dir_all(&dest_dir).unwrap();
 
@@ -500,10 +519,6 @@
             let mut compressor = Compressor::new(
                 test_image,
                 &dest_dir,
-<<<<<<< HEAD
-=======
-                |_, _, _| return Factor::new(75., 0.7),
->>>>>>> 9ce94acb
             );
             compressor.set_delete_origin(true);
             compressor.compress_to_jpg().unwrap();
